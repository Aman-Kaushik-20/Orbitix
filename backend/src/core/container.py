--- conflicted
+++ resolved
@@ -101,11 +101,7 @@
 
     amadeus_client=AmadeusClient(
         client_id=amadeus_client_id,
-<<<<<<< HEAD
-         client_secret=amadeus_client_secret
-=======
         client_secret=amadeus_client_secret
->>>>>>> 2af446ce
     )
 
     openai_chat_model = providers.Singleton(
