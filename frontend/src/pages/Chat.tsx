import React, { useState, useEffect, useRef } from 'react';
import { Menu, X } from 'lucide-react';
import { supabase } from '../utils/supabase';
import { ChatPreview, Message, Attachment } from '../types';
import { Sidebar } from '../components/Sidebar';
import { ChatMessage } from '../components/ChatMessage';
import { ChatInput } from '../components/ChatInput';
import { ThinkingIndicator } from '../components/ThinkingIndicator';
import { ThemeSelector } from '../components/ThemeSelector';
import ThinkingProcess from '../components/Thinking';
import { getTimeOfDay } from '../utils/time';
import { getUserLocationName } from '../utils/location';

<<<<<<< HEAD
interface ReasoningStep {
  type: 'reasoning' | 'response';
  content: string;
  sequence: number;
  task_id: string;
}

const Chat = () => {
  const [steps, setSteps] = useState<ReasoningStep[]>([]);
  const [message, setMessage] = useState('');

  const handleNewMessage = async (message: string) => {
    try {
      const response = await fetch('/api/v1/stream-chat/stream');
      const data = await response.json();
      setSteps(data);
    } catch (error) {
      console.error('Error fetching response:', error);
=======
const ChatPage: React.FC = () => {
  const [isSidebarOpen, setSidebarOpen] = useState(true);
  const [chatHistory, setChatHistory] = useState<ChatPreview[]>([]);
  const [currentChatId, setCurrentChatId] = useState<string | null>(null);
  const [messages, setMessages] = useState<Message[]>([]);
  const [isThinking, setIsThinking] = useState(false);
  const [steps, setSteps] = useState<any[]>([]);
  const [didShowWelcome, setDidShowWelcome] = useState(false);
  const messagesEndRef = useRef<HTMLDivElement>(null);

  useEffect(() => {
    const fetchChatHistory = async () => {
      const { data: { user } } = await supabase.auth.getUser();
      if (user) {
        const { data, error } = await supabase
          .from('chats')
          .select('*')
          .eq('user_id', user.id)
          .order('updated_at', { ascending: false });

        if (error) {
          console.error('Error fetching chat history:', error);
        } else {
          const history = (data || []) as ChatPreview[];
          setChatHistory(history);
          if (history.length === 0) {
            handleNewChat();
          } else if (!currentChatId) {
            setCurrentChatId(history[0].id);
          }
        }
      }
    };
    fetchChatHistory();
  }, []);

  useEffect(() => {
    if (currentChatId) {
      const fetchMessages = async () => {
        const { data, error } = await supabase
          .from('messages')
          .select('*')
          .eq('chat_id', currentChatId)
          .order('created_at', { ascending: true });

        if (error) {
          console.error('Error fetching messages:', error);
        } else {
          setMessages(data as Message[]);

          try {
            const justLoggedIn = sessionStorage.getItem('justLoggedIn') === '1';
            if (justLoggedIn && !didShowWelcome) {
              const { data: { user } } = await supabase.auth.getUser();
              if (user) {
                const nameFromMetadata = (user.user_metadata && (user.user_metadata.full_name || user.user_metadata.name)) || '';
                const displayName = nameFromMetadata || user.email || 'Traveler';
                const timeOfDay = getTimeOfDay();
                const locationName = await getUserLocationName();
                const locationSuffix = locationName ? ` in ${locationName}` : '';
                const welcomeBackMessage: Message = {
                  id: `${Date.now().toString()}-wb`,
                  chat_id: currentChatId,
                  user_id: 'assistant',
                  role: 'assistant',
                  content: `Good ${timeOfDay}${locationSuffix}, welcome back ${displayName}! Ready to pick up your travel plans? I can search flights, compare stays, or craft a fresh itinerary—what would you like to do today?`,
                  created_at: new Date().toISOString(),
                };
                setMessages(prev => [...prev, welcomeBackMessage]);
                setDidShowWelcome(true);
                sessionStorage.removeItem('justLoggedIn');
              }
            }
          } catch {}
        }
      };
      fetchMessages();
    } else {
      setMessages([]);
    }
  }, [currentChatId, didShowWelcome]);

  useEffect(() => {
    messagesEndRef.current?.scrollIntoView({ behavior: 'smooth' });
  }, [messages]);

  const handleNewChat = async () => {
    const { data: { user } } = await supabase.auth.getUser();
    if (user) {
      const { data, error } = await supabase
        .from('chats')
        .insert({ user_id: user.id, title: 'New Chat' })
        .select();

      if (error) {
        console.error('Error creating new chat:', error);
      } else if (data) {
        const newChat = data[0] as ChatPreview;
        setChatHistory([newChat, ...chatHistory]);
        setCurrentChatId(newChat.id);
        const timeOfDay = getTimeOfDay();
        const nameFromMetadata = (user.user_metadata && (user.user_metadata.full_name || user.user_metadata.name)) || '';
        const displayName = nameFromMetadata || user.email || 'Traveler';
        const locationName = await getUserLocationName();
        const locationSuffix = locationName ? ` in ${locationName}` : '';
        const welcomeMessage: Message = {
          id: Date.now().toString(),
          chat_id: newChat.id,
          user_id: 'assistant',
          role: 'assistant',
          content: `Good ${timeOfDay}${locationSuffix}, ${displayName}! Welcome to Orbitix—your AI travel companion. I can find the best flights, stays, and experiences. What are you planning today?`,
          created_at: new Date().toISOString(),
        };
        setMessages([welcomeMessage]);
      }
>>>>>>> bb256618
    }
  };

  const handleSendMessage = async (content: string, attachments?: Attachment[]) => {
    if (!currentChatId) {
      await handleNewChat();
    }

    const user = (await supabase.auth.getUser()).data.user;
    const chatId = currentChatId!;

    const userMessage: Message = {
      id: Date.now().toString(),
      chat_id: chatId,
      user_id: user?.id || '',
      role: 'user',
      content,
      created_at: new Date().toISOString(),
      attachments,
    };
    setMessages(prev => [...prev, userMessage]);
    setIsThinking(true);
    setSteps([]);

    const response = await fetch('http://localhost:8080/api/v1/stream-chat/stream', {
      method: 'POST',
      headers: {
        'Content-Type': 'application/json',
      },
      body: JSON.stringify({
        user_id: user?.id,
        chat_id: chatId,
        message: content,
        session_id: chatId,
        attachments: (attachments || []).map(a => ({
          id: a.id,
          name: a.name,
          type: a.type,
          size: a.size,
          url: a.url,
        })),
      }),
    });
    
    if (!response.body) {
      setIsThinking(false);
      return;
    }

    const reader = response.body.getReader();
    const decoder = new TextDecoder();
    let done = false;

    while (!done) {
      const { value, done: readerDone } = await reader.read();
      done = readerDone;
      const chunk = decoder.decode(value);
      const lines = chunk.split('\n');

      for (const line of lines) {
        if (line.startsWith('data: ')) {
          const json = JSON.parse(line.substring(6));
          setSteps(prev => [...prev, json]);
        }
      }
    }
    setIsThinking(false);
  };

  return (
    <div className="flex h-screen bg-background text-foreground">
      <Sidebar
        isOpen={isSidebarOpen}
        onToggle={() => setSidebarOpen(!isSidebarOpen)}
        chatHistory={chatHistory}
        currentChatId={currentChatId}
        onNewChat={handleNewChat}
        onSelectChat={setCurrentChatId}
        onDeleteChat={async (chatId) => {
          await supabase.from('chats').delete().eq('id', chatId);
          setChatHistory(chatHistory.filter(c => c.id !== chatId));
          if (currentChatId === chatId) {
            setCurrentChatId(null);
          }
        }}
      />
      <div className="flex-1 flex flex-col">
        <header className="flex items-center justify-between p-4 border-b">
          <div className="flex items-center gap-2">
            <button
              onClick={() => setSidebarOpen(!isSidebarOpen)}
              className="p-2 rounded-lg hover:bg-accent lg:hidden"
            >
              {isSidebarOpen ? <X className="w-5 h-5" /> : <Menu className="w-5 h-5" />}
            </button>
            <h1 className="text-xl font-semibold">
              {currentChatId ? chatHistory.find(c => c.id === currentChatId)?.title : 'Chat'}
            </h1>
          </div>
          <ThemeSelector />
        </header>
        <main className="flex-1 overflow-y-auto p-4 space-y-4">
          {messages.map(message => (
            <ChatMessage key={message.id} message={message} />
          ))}
          {isThinking && <ThinkingIndicator />}
          {steps.length > 0 && <ThinkingProcess steps={steps} />}
          <div ref={messagesEndRef} />
        </main>
        <footer className="p-4 border-t">
          <ChatInput onSendMessage={handleSendMessage} />
        </footer>
      </div>
    </div>
  );
};

export default ChatPage;<|MERGE_RESOLUTION|>--- conflicted
+++ resolved
@@ -11,26 +11,6 @@
 import { getTimeOfDay } from '../utils/time';
 import { getUserLocationName } from '../utils/location';
 
-<<<<<<< HEAD
-interface ReasoningStep {
-  type: 'reasoning' | 'response';
-  content: string;
-  sequence: number;
-  task_id: string;
-}
-
-const Chat = () => {
-  const [steps, setSteps] = useState<ReasoningStep[]>([]);
-  const [message, setMessage] = useState('');
-
-  const handleNewMessage = async (message: string) => {
-    try {
-      const response = await fetch('/api/v1/stream-chat/stream');
-      const data = await response.json();
-      setSteps(data);
-    } catch (error) {
-      console.error('Error fetching response:', error);
-=======
 const ChatPage: React.FC = () => {
   const [isSidebarOpen, setSidebarOpen] = useState(true);
   const [chatHistory, setChatHistory] = useState<ChatPreview[]>([]);
@@ -146,7 +126,6 @@
         };
         setMessages([welcomeMessage]);
       }
->>>>>>> bb256618
     }
   };
 
